# Byte-compiled / optimized / DLL files
__pycache__/
*.py[cod]
*$py.class

# C extensions
*.so

# Distribution / packaging
.Python
build/
develop-eggs/
dist/
downloads/
eggs/
.eggs/
lib/
lib64/
parts/
sdist/
var/
wheels/
share/python-wheels/
*.egg-info/
.installed.cfg
*.egg
MANIFEST

# PyInstaller
#  Usually these files are written by a python script from a template
#  before PyInstaller builds the exe, so as to inject date/other infos into it.
*.manifest
*.spec

# Installer logs
pip-log.txt
pip-delete-this-directory.txt

# Unit test / coverage reports
htmlcov/
.tox/
.nox/
.coverage
.coverage.*
.cache
nosetests.xml
coverage.xml
*.cover
*.py,cover
.hypothesis/
.pytest_cache/
cover/

# Translations
*.mo
*.pot

# Django stuff:
*.log
local_settings.py
db.sqlite3
db.sqlite3-journal

# Flask stuff:
instance/
.webassets-cache

# Scrapy stuff:
.scrapy

# Sphinx documentation
docs/_build/

# PyBuilder
.pybuilder/
target/

# Jupyter Notebook
.ipynb_checkpoints

# IPython
profile_default/
ipython_config.py

# pyenv
#   For a library or package, you might want to ignore these files since the code is
#   intended to run in multiple environments; otherwise, check them in:
# .python-version

# pipenv
#   According to pypa/pipenv#598, it is recommended to include Pipfile.lock in version control.
#   However, in case of collaboration, if having platform-specific dependencies or dependencies
#   having no cross-platform support, pipenv may install dependencies that don't work, or not
#   install all needed dependencies.
#Pipfile.lock

# poetry
#   Similar to Pipfile.lock, it is generally recommended to include poetry.lock in version control.
#   This is especially recommended for binary packages to ensure reproducibility, and is more
#   commonly ignored for libraries.
#   https://python-poetry.org/docs/basic-usage/#commit-your-poetrylock-file-to-version-control
#poetry.lock

# pdm
#   Similar to Pipfile.lock, it is generally recommended to include pdm.lock in version control.
#pdm.lock
#   pdm stores project-wide configurations in .pdm.toml, but it is recommended to not include it
#   in version control.
#   https://pdm.fming.dev/latest/usage/project/#working-with-version-control
.pdm.toml
.pdm-python
.pdm-build/

# PEP 582; used by e.g. github.com/David-OConnor/pyflow and github.com/pdm-project/pdm
__pypackages__/

# Celery stuff
celerybeat-schedule
celerybeat.pid

# SageMath parsed files
*.sage.py

# Environments
.env
.venv
env/
venv/
ENV/
env.bak/
venv.bak/

# Spyder project settings
.spyderproject
.spyproject

# Rope project settings
.ropeproject

# mkdocs documentation
/site

# mypy
.mypy_cache/
.dmypy.json
dmypy.json

# Pyre type checker
.pyre/

# pytype static type analyzer
.pytype/

# Cython debug symbols
cython_debug/

# PyCharm
#  JetBrains specific template is maintained in a separate JetBrains.gitignore that can
#  be found at https://github.com/github/gitignore/blob/main/Global/JetBrains.gitignore
#  and can be added to the global gitignore or merged into this file.  For a more nuclear
#  option (not recommended) you can uncomment the following to ignore the entire idea folder.
<<<<<<< HEAD
.idea/

# Generated audio files
*.wav
=======
#.idea/

.vscode
>>>>>>> ab1c6c86
<|MERGE_RESOLUTION|>--- conflicted
+++ resolved
@@ -159,13 +159,10 @@
 #  be found at https://github.com/github/gitignore/blob/main/Global/JetBrains.gitignore
 #  and can be added to the global gitignore or merged into this file.  For a more nuclear
 #  option (not recommended) you can uncomment the following to ignore the entire idea folder.
-<<<<<<< HEAD
 .idea/
 
 # Generated audio files
 *.wav
-=======
-#.idea/
 
-.vscode
->>>>>>> ab1c6c86
+# VS files
+.vscode