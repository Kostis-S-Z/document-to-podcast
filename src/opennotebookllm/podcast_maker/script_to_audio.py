import wave

import numpy as np

<<<<<<< HEAD
from opennotebookllm.inference.model_loaders import load_parler_tts_model_and_tokenizer
=======
from demo.app import sample_pod_config
>>>>>>> 04033fc6
from opennotebookllm.inference.text_to_speech import text_to_speech

from opennotebookllm.podcast_maker.config import PodcastConfig


def parse_script_to_waveform(script: str, podcast_config: PodcastConfig):
    """
    Given a script with speaker identifiers (such as "Speaker 1") parse it so that each speaker has its own unique
    voice and concatenate all the voices in a sequence to form the complete podcast.
    Args:
        script:
        podcast_config:

    Returns: A 2D numpy array containing the whole podcast in waveform format.

    """
    parts = script.split("Speaker ")
    podcast_waveform = []
    for part in parts:
        if ":" in part:
            speaker_id, speaker_text = part.split(":")
            speaker_model = podcast_config.speakers[speaker_id].model
            speaker_tokenizer = podcast_config.speakers[speaker_id].tokenizer
            speaker_description = podcast_config.speakers[
                speaker_id
            ].speaker_description

            speaker_waveform = text_to_speech(
                speaker_text, speaker_model, speaker_tokenizer, speaker_description
            )
            podcast_waveform.append(speaker_waveform)

    return np.concatenate(podcast_waveform)


def save_waveform_as_file(
    waveform: np.ndarray, sampling_rate: int, filename: str
) -> None:
    with wave.open(filename, "w") as f:
        f.setnchannels(2)  # 2 for Stereo, 1 for Mono
        f.setsampwidth(1)  # bytes per sample
        f.setframerate(sampling_rate)
        f.writeframes(waveform.tobytes())


if __name__ == "__main__":
<<<<<<< HEAD
    test_filename = Path("test_podcast.wav")

    model, tokenizer = load_parler_tts_model_and_tokenizer(
        "parler-tts/parler-tts-mini-v1", "cpu"
    )

    podcast_script = (
        "Speaker 1: Welcome to our podcast. Speaker 2: It's great to be here!"
    )
    speaker_1 = SpeakerConfig(
        model=model,
        speaker_id="1",
        tokenizer=tokenizer,
        speaker_description=speaker_1_description,
    )
    speaker_2 = SpeakerConfig(
        model=model,
        speaker_id="2",
        tokenizer=tokenizer,
        speaker_description=speaker_2_description,
    )
    test_podcast_config = PodcastConfig(
        speakers={s.speaker_id: s for s in [speaker_1, speaker_2]}
    )

    test_podcast_waveform = parse_script_to_waveform(
        podcast_script, test_podcast_config
    )

    save_waveform_as_file(
        test_podcast_waveform,
        sampling_rate=test_podcast_config.sampling_rate,
=======
    test_filename = "test_podcast.wav"
    test_podcast_script = (
        "Speaker 1: Welcome to our podcast. Speaker 2: It's great to be here!"
    )

    test_podcast_waveform = parse_script_to_waveform(
        test_podcast_script, sample_pod_config
    )

    save_waveform_as_file(
        test_podcast_waveform,
        sampling_rate=sample_pod_config.sampling_rate,
>>>>>>> 04033fc6
        filename=test_filename,
    )<|MERGE_RESOLUTION|>--- conflicted
+++ resolved
@@ -2,14 +2,10 @@
 
 import numpy as np
 
-<<<<<<< HEAD
 from opennotebookllm.inference.model_loaders import load_parler_tts_model_and_tokenizer
-=======
-from demo.app import sample_pod_config
->>>>>>> 04033fc6
 from opennotebookllm.inference.text_to_speech import text_to_speech
 
-from opennotebookllm.podcast_maker.config import PodcastConfig
+from opennotebookllm.podcast_maker.config import PodcastConfig, SpeakerConfig
 
 
 def parse_script_to_waveform(script: str, podcast_config: PodcastConfig):
@@ -53,52 +49,35 @@
 
 
 if __name__ == "__main__":
-<<<<<<< HEAD
-    test_filename = Path("test_podcast.wav")
+    test_filename = "test_podcast.wav"
+    test_podcast_script = (
+        "Speaker 1: Welcome to our podcast. Speaker 2: It's great to be here!"
+    )
 
     model, tokenizer = load_parler_tts_model_and_tokenizer(
         "parler-tts/parler-tts-mini-v1", "cpu"
-    )
-
-    podcast_script = (
-        "Speaker 1: Welcome to our podcast. Speaker 2: It's great to be here!"
     )
     speaker_1 = SpeakerConfig(
         model=model,
         speaker_id="1",
         tokenizer=tokenizer,
-        speaker_description=speaker_1_description,
+        speaker_description="Laura's voice is exciting and fast in delivery with very clear audio and no background noise.",
     )
     speaker_2 = SpeakerConfig(
         model=model,
         speaker_id="2",
         tokenizer=tokenizer,
-        speaker_description=speaker_2_description,
+        speaker_description="Jon's voice is calm with very clear audio and no background noise.",
     )
-    test_podcast_config = PodcastConfig(
+    demo_podcast_config = PodcastConfig(
         speakers={s.speaker_id: s for s in [speaker_1, speaker_2]}
     )
-
     test_podcast_waveform = parse_script_to_waveform(
-        podcast_script, test_podcast_config
+        test_podcast_script, demo_podcast_config
     )
 
     save_waveform_as_file(
         test_podcast_waveform,
-        sampling_rate=test_podcast_config.sampling_rate,
-=======
-    test_filename = "test_podcast.wav"
-    test_podcast_script = (
-        "Speaker 1: Welcome to our podcast. Speaker 2: It's great to be here!"
-    )
-
-    test_podcast_waveform = parse_script_to_waveform(
-        test_podcast_script, sample_pod_config
-    )
-
-    save_waveform_as_file(
-        test_podcast_waveform,
-        sampling_rate=sample_pod_config.sampling_rate,
->>>>>>> 04033fc6
+        sampling_rate=demo_podcast_config.sampling_rate,
         filename=test_filename,
     )